"""Container for an spectral representation (eigenvalues and eigenvectors) of a matrix."""

from __future__ import annotations

from functools import cached_property
from typing import TYPE_CHECKING

from dyson import numpy as np
from dyson import util
from dyson.representations.lehmann import Lehmann
from dyson.representations.representation import BaseRepresentation

if TYPE_CHECKING:
    from dyson.typing import Array


class Spectral(BaseRepresentation):
    r"""Spectral representation matrix with a known number of physical degrees of freedom.

    The eigendecomposition (spectral decomposition) of a matrix consists of the eigenvalues
    :math:`\lambda_k` and eigenvectors :math:`v_{pk}` that represent the matrix as

    .. math::
        \sum_{k} \lambda_k v_{pk} u_{qk}^*,

    where the eigenvectors have right-handed components :math:`v` and left-handed components
    :math:`u`.

    Note that the order of eigenvectors is ``(left, right)``, whilst they act in the order
    ``(right, left)`` in the above equation. The naming convention is chosen to be consistent with
    the eigenvalue decomposition, where :math:`v` may be an eigenvector acting on the right of a
    matrix, and :math:`u` is an eigenvector acting on the left of a matrix.
    """

    def __init__(
        self,
        eigvals: Array,
        eigvecs: Array,
        nphys: int,
        sort: bool = False,
        chempot: float | None = None,
    ):
        """Initialise the object.

        Args:
            eigvals: Eigenvalues of the matrix.
            eigvecs: Eigenvectors of the matrix.
            nphys: Number of physical degrees of freedom.
            sort: Sort the eigenfunctions by eigenvalue.
            chempot: Chemical potential to be used in the Lehmann representations of the self-energy
                and Green's function.
        """
        self._eigvals = eigvals
        self._eigvecs = eigvecs
        self._nphys = nphys
        self.chempot = chempot
        if sort:
            self.sort_()
        if not self.hermitian:
            if eigvecs.ndim != 3:
                raise ValueError(
                    f"Couplings must be 3D for a non-Hermitian system, but got {eigvecs.ndim}D."
                )
            if eigvecs.shape[0] != 2:
                raise ValueError(
                    f"Couplings must have shape (2, nphys, naux) for a non-Hermitian system, "
                    f"but got {eigvecs.shape}."
                )

    @classmethod
    def from_matrix(
        cls, matrix: Array, nphys: int, hermitian: bool = True, chempot: float | None = None
    ) -> Spectral:
        """Create a spectrum from a matrix by diagonalising it.

        Args:
            matrix: Matrix to diagonalise.
            nphys: Number of physical degrees of freedom.
            hermitian: Whether the matrix is Hermitian.
            chempot: Chemical potential to be used in the Lehmann representations of the self-energy
                and Green's function.

        Returns:
            Spectrum object.
        """
        if hermitian:
            eigvals, eigvecs = util.eig(matrix, hermitian=True)
        else:
            eigvals, (left, right) = util.eig_lr(matrix, hermitian=False)
            eigvecs = np.array([left, right])
        return cls(eigvals, eigvecs, nphys, chempot=chempot)

    @classmethod
    def from_self_energy(
        cls,
        static: Array,
        self_energy: Lehmann,
        overlap: Array | None = None,
    ) -> Spectral:
        """Create a spectrum from a self-energy.

        Args:
            static: Static part of the self-energy.
            self_energy: Self-energy.
            overlap: Overlap matrix for the physical space.

        Returns:
            Spectrum object.
        """
        return cls(
            *self_energy.diagonalise_matrix(static, overlap=overlap),
            self_energy.nphys,
            chempot=self_energy.chempot,
        )

    def sort_(self) -> None:
        """Sort the eigenfunctions by eigenvalue.

        Note:
            The object is sorted in place.
        """
        idx = np.argsort(self.eigvals)
        self._eigvals = self.eigvals[idx]
        self._eigvecs = self.eigvecs[..., idx]

    def _get_matrix_block(self, slices: tuple[slice, slice]) -> Array:
        """Get a block of the matrix.

        Args:
            slices: Slices to select.

        Returns:
            Block of the matrix.
        """
        left, right = util.unpack_vectors(self.eigvecs)
        return util.einsum("pk,qk,k->pq", right[slices[0]], left[slices[1]].conj(), self.eigvals)

    def get_static_self_energy(self) -> Array:
        """Get the static part of the self-energy.

        Returns:
            Static self-energy.

        Note:
            The static part of the self-energy is defined as the physical space part of the matrix
            from which the spectrum is derived.
        """
        return self._get_matrix_block((slice(self.nphys), slice(self.nphys)))

    def get_auxiliaries(self) -> tuple[Array, Array]:
        """Get the auxiliary energies and couplings contributing to the dynamic self-energy.

        Returns:
            Auxiliary energies and couplings.

        Note:
            The auxiliary energies are the eigenvalues of the auxiliary subspace, and the couplings
            are the eigenvectors projected back to the auxiliary subspace using the
            physical-auxiliary block of the matrix from which the spectrum is derived.
        """
        phys = slice(None, self.nphys)
        aux = slice(self.nphys, None)

        # Project back to the auxiliary subspace
        subspace = self._get_matrix_block((aux, aux))

        # If there are no auxiliaries, return here
        if subspace.size == 0:
            energies = np.empty((0))
            couplings = np.empty((self.nphys, 0) if self.hermitian else (2, self.nphys, 0))
            return energies, couplings

        # Diagonalise the subspace to get the energies and basis for the couplings
        energies, rotation = util.eig_lr(subspace, hermitian=self.hermitian)

        # Project back to the couplings
        couplings_right = self._get_matrix_block((phys, aux))
        if not self.hermitian:
            couplings_left = self._get_matrix_block((aux, phys)).T.conj()

        # Rotate the couplings to the auxiliary basis
        if self.hermitian:
            couplings = couplings_right @ rotation[0]
        else:
            couplings = np.array([couplings_left @ rotation[0], couplings_right @ rotation[1]])

        return energies, couplings

    def get_dyson_orbitals(self) -> tuple[Array, Array]:
        """Get the Dyson orbitals.

        Returns:
            Dyson orbitals.
        """
        return self.eigvals, self.eigvecs[..., : self.nphys, :]

    def get_overlap(self) -> Array:
        """Get the overlap matrix in the physical space.

        Returns:
            Overlap matrix.

        Note:
            The overlap matrix is defined as the zeroth moment of the Green's function, and is given
            by the inner product of the Dyson orbitals.
        """
        _, orbitals = self.get_dyson_orbitals()
        left, right = util.unpack_vectors(orbitals)
        return util.einsum("pk,qk->pq", right, left.conj())

    def get_self_energy(self, chempot: float | None = None) -> Lehmann:
        """Get the Lehmann representation of the self-energy.

        Args:
            chempot: Chemical potential.

        Returns:
            Lehmann representation of the self-energy.
        """
        if chempot is None:
            chempot = self.chempot
        if chempot is None:
            chempot = 0.0
        return Lehmann(*self.get_auxiliaries(), chempot=chempot)

    def get_greens_function(self, chempot: float | None = None) -> Lehmann:
        """Get the Lehmann representation of the Green's function.

        Args:
            chempot: Chemical potential.

        Returns:
            Lehmann representation of the Green's function.
        """
        if chempot is None:
            chempot = self.chempot
        if chempot is None:
            chempot = 0.0
        return Lehmann(*self.get_dyson_orbitals(), chempot=chempot)

    def combine(
        self,
        *args: Spectral,
        chempot: float | None = None,
        overlap: Array | None = None,
        static: Array | None = None,
    ) -> Spectral:
        """Combine multiple spectral representations by concatenating self-energies.

        Args:
            args: Spectral representations to combine.
            chempot: Chemical potential to be used in the Lehmann representations of the self-energy
                and Green's function.
            overlap: Overlap matrix for the physical space. If ``None``, the overlap matrices of the
                inputs are summed.
            static: Static part of the self-energy. If ``None``, the static parts of the inputs are
                summed.

        Returns:
            Combined spectral representation.
        """
        # TODO: just concatenate the eigenvectors...?
        args = (self, *args)
        if len(set(arg.nphys for arg in args)) != 1:
            raise ValueError(
                "All Spectral objects must have the same number of physical degrees of freedom."
            )
        nphys = args[0].nphys

<<<<<<< HEAD
        # Sum the overlap and static self-energy matrices -- double counting is not an issue
        # with shared static parts because the overlap matrix accounts for the separation
        if overlap is None:
            overlap = sum(arg.get_overlap() for arg in args)

        if static is None:
            static = sum(arg.get_static_self_energy() for arg in args)
=======
        # Sum the overlap and static self-energy matrices
        static = sum([arg.get_static_self_energy() for arg in args], np.zeros((nphys, nphys)))
        overlap = sum([arg.get_overlap() for arg in args], np.zeros((nphys, nphys)))
>>>>>>> ce7d9db3

        # Orthogonalise under the metric of the overlap matrix
        hermitian = all(arg.hermitian for arg in args)
        orth, _ = util.matrix_power(overlap, -0.5, hermitian=hermitian, return_error=False)
        static = orth @ static @ orth
        overlap = orth @ overlap @ orth

        # Check the chemical potentials
        if chempot is None:
            if any(arg.chempot is not None for arg in args):
                chempots = [arg.chempot for arg in args if arg.chempot is not None]
                if not all(np.isclose(chempots[0], part) for part in chempots[1:]):
                    raise ValueError(
                        "If not chempot is passed to combine, all chemical potentials must be "
                        "equal in the inputs."
                    )
                chempot = chempots[0]

        # Get the auxiliaries
        energies = np.zeros((0))
        left = np.zeros((nphys, 0))
        right = np.zeros((nphys, 0))
        for arg in args:
            energies_i, couplings_i = arg.get_auxiliaries()
            energies = np.concatenate([energies, energies_i])
            if arg.hermitian:
                left = np.concatenate([left, couplings_i], axis=1)
            else:
                left_i, right_i = util.unpack_vectors(couplings_i)
                left = np.concatenate([left, left_i], axis=1)
                right = np.concatenate([right, right_i], axis=1)
        couplings = np.array([left, right]) if not args[0].hermitian else left

        # Solve the eigenvalue problem
        self_energy = Lehmann(energies, couplings)
        result = Spectral(
            *self_energy.diagonalise_matrix(static, overlap=overlap), nphys, chempot=chempot
        )

        return result

    @cached_property
    def overlap(self) -> Array:
        """Get the overlap matrix (the zeroth moment of the Green's function)."""
        orbitals = self.get_dyson_orbitals()[1]
        left, right = util.unpack_vectors(orbitals)
        return util.einsum("pk,qk->pq", right, left.conj())

    @property
    def eigvals(self) -> Array:
        """Get the eigenvalues."""
        return self._eigvals

    @property
    def eigvecs(self) -> Array:
        """Get the eigenvectors."""
        return self._eigvecs

    @property
    def nphys(self) -> int:
        """Get the number of physical degrees of freedom."""
        return self._nphys

    @property
    def neig(self) -> int:
        """Get the number of eigenvalues."""
        return self.eigvals.shape[0]

    @property
    def hermitian(self) -> bool:
        """Check if the spectrum is Hermitian."""
        return self.eigvecs.ndim == 2

    def __eq__(self, other: object) -> bool:
        """Check if two Lehmann representations are equal."""
        if not isinstance(other, Spectral):
            return NotImplemented
        if other.nphys != self.nphys:
            return False
        if other.neig != self.neig:
            return False
        if other.hermitian != self.hermitian:
            return False
        if other.chempot != self.chempot:
            return False
        return np.allclose(other.eigvals, self.eigvals) and np.allclose(other.eigvecs, self.eigvecs)

    def __hash__(self) -> int:
        """Hash the object."""
        return hash((tuple(self.eigvals), tuple(self.eigvecs.flatten()), self.nphys, self.chempot))<|MERGE_RESOLUTION|>--- conflicted
+++ resolved
@@ -267,26 +267,20 @@
             )
         nphys = args[0].nphys
 
-<<<<<<< HEAD
         # Sum the overlap and static self-energy matrices -- double counting is not an issue
         # with shared static parts because the overlap matrix accounts for the separation
         if overlap is None:
-            overlap = sum(arg.get_overlap() for arg in args)
+            overlap = sum([arg.get_overlap() for arg in args], np.zeros((nphys, nphys)))
 
         if static is None:
-            static = sum(arg.get_static_self_energy() for arg in args)
-=======
-        # Sum the overlap and static self-energy matrices
-        static = sum([arg.get_static_self_energy() for arg in args], np.zeros((nphys, nphys)))
-        overlap = sum([arg.get_overlap() for arg in args], np.zeros((nphys, nphys)))
->>>>>>> ce7d9db3
+            static = sum([arg.get_static_self_energy() for arg in args], np.zeros((nphys, nphys)))
 
         # Orthogonalise under the metric of the overlap matrix
         hermitian = all(arg.hermitian for arg in args)
         orth, _ = util.matrix_power(overlap, -0.5, hermitian=hermitian, return_error=False)
         static = orth @ static @ orth
         overlap = orth @ overlap @ orth
-
+        
         # Check the chemical potentials
         if chempot is None:
             if any(arg.chempot is not None for arg in args):
