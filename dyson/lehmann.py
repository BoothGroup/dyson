--- conflicted
+++ resolved
@@ -447,11 +447,7 @@
 
         return mo_energy
 
-<<<<<<< HEAD
-    def on_grid(self, grid, eta=1e-1, ordering="time-ordered", axis="real"):
-=======
     def on_grid(self, grid, eta=1e-1, ordering="time-ordered", axis="real", trace=False):
->>>>>>> 8500e7f3
         """
         Return the Lehmann representation realised on a frequency
         grid.
